--- conflicted
+++ resolved
@@ -55,23 +55,6 @@
 			"",
 			"",
 		})
-<<<<<<< HEAD
-	}, 3)
-
-	JustBeforeEach(func() {
-		srv = gosip.NewServer(srvConf, nil, nil, logger)
-		Expect(srv.Listen("udp", "0.0.0.0:5060", nil)).To(Succeed())
-		//Expect(srv.Listen("tls", "0.0.0.0:5061", &transport.TLSConfig{Cert: "certs/cert.pem", Key: "certs/key.pem"})).To(Succeed())
-	})
-
-	AfterEach(func() {
-		if client1 != nil {
-			Expect(client1.Close()).To(BeNil())
-		}
-		srv.Shutdown()
-	}, 3)
-=======
->>>>>>> 1ed5d849
 
 		wg := new(sync.WaitGroup)
 
